cmake_minimum_required(VERSION 3.16)

# Use packagename_ROOT for FindPackage.
if(POLICY CMP0074)
    cmake_policy(SET CMP0074 NEW)
endif()

# Disable default MSVC warning level so we can set it ourselves.
if(POLICY CMP0092)
    cmake_policy(SET CMP0092 NEW)
endif()

# Disable default MSVC runtime hardcoding.
if(POLICY CMP0091)
    cmake_policy(SET CMP0091 NEW)
endif()

<<<<<<< HEAD
# Enable JSON compilation database generation
set(CMAKE_EXPORT_COMPILE_COMMANDS ON)

# Symbolic link to the compile_commands.json in root directory for tools
if(CMAKE_EXPORT_COMPILE_COMMANDS)
    add_custom_target(
        create_compile_commands_symlink ALL
        COMMAND ${CMAKE_COMMAND} -E create_symlink 
            ${CMAKE_BINARY_DIR}/compile_commands.json
            ${CMAKE_SOURCE_DIR}/compile_commands.json
    )
endif()

=======
# Platform detection
>>>>>>> fa7d9125
if(WIN32 OR "${CMAKE_SYSTEM}" MATCHES "Windows")
    set(WINDOWS TRUE)
endif()

project(unassemblize LANGUAGES C CXX)

set(CMAKE_MODULE_PATH ${CMAKE_MODULE_PATH} "${CMAKE_SOURCE_DIR}/cmake/")
set(CMAKE_CXX_STANDARD 17)

# Platform-specific configurations
if(WINDOWS)
    if(MSVC)
        # Build with multiple processes: speeds up build on multi core processors
        set(CMAKE_CXX_FLAGS "${CMAKE_CXX_FLAGS} /MP")
    endif()
    # Spawn no console by default.
    set(CMAKE_EXE_LINKER_FLAGS "${CMAKE_EXE_LINKER_FLAGS} /SUBSYSTEM:WINDOWS /ENTRY:mainCRTStartup")
elseif(APPLE OR UNIX)
    # Find OpenGL
    find_package(OpenGL REQUIRED)
    
    if(APPLE)
        add_definitions(-DGL_SILENCE_DEPRECATION)
    endif()
endif()

# Set up a format target to do automated clang format checking.
find_package(ClangFormat)
include(ClangFormat)
include(FetchContent)

# Configure dependency options
set(ZYDIS_BUILD_EXAMPLES OFF CACHE BOOL "" FORCE)
set(ZYDIS_FEATURE_ENCODER OFF CACHE BOOL "" FORCE)

# Configure LIEF options before declaring
set(LIEF_EXAMPLES OFF CACHE BOOL "" FORCE)
set(LIEF_INSTALL OFF CACHE BOOL "" FORCE)
set(LIEF_C_API OFF CACHE BOOL "" FORCE)
set(LIEF_PYTHON_API OFF CACHE BOOL "" FORCE)
set(LIEF_TESTS OFF CACHE BOOL "" FORCE)
set(LIEF_ART OFF CACHE BOOL "" FORCE)
set(LIEF_DEX OFF CACHE BOOL "" FORCE)
set(LIEF_VDEX OFF CACHE BOOL "" FORCE)

# GLFW configuration and fetching
if(APPLE OR UNIX)
    FetchContent_Declare(glfw
        GIT_REPOSITORY https://github.com/glfw/glfw.git
        GIT_TAG 3.3.9
    )

    set(GLFW_BUILD_DOCS OFF CACHE BOOL "" FORCE)
    set(GLFW_BUILD_TESTS OFF CACHE BOOL "" FORCE)
    set(GLFW_BUILD_EXAMPLES OFF CACHE BOOL "" FORCE)
    set(GLFW_INSTALL OFF CACHE BOOL "" FORCE)

    FetchContent_MakeAvailable(glfw)
endif()

# Declare dependencies
FetchContent_Declare(
    zydis
    GIT_REPOSITORY https://github.com/zyantific/zydis.git
    GIT_TAG        1ba75aeefae37094c7be8eba07ff81d4fe0f1f20
    SOURCE_DIR     ${CMAKE_CURRENT_SOURCE_DIR}/3rdparty/zydis
)

FetchContent_Declare(
    lief
    GIT_REPOSITORY https://github.com/lief-project/LIEF.git
    GIT_TAG        2d9855fc7f9d4ce6325245f8b75c98eb7663db60
    SOURCE_DIR     ${CMAKE_CURRENT_SOURCE_DIR}/3rdparty/lief
)

# Make them available after configuration
FetchContent_MakeAvailable(zydis lief)

FetchContent_Declare(
    json
    GIT_REPOSITORY https://github.com/nlohmann/json.git
    GIT_TAG        bc889afb4c5bf1c0d8ee29ef35eaaf4c8bef8a5d
    SOURCE_DIR     ${CMAKE_CURRENT_SOURCE_DIR}/3rdparty/nlohmann_json
)
FetchContent_MakeAvailable(json)

FetchContent_Declare(fmt
    GIT_REPOSITORY https://github.com/fmtlib/fmt.git
    GIT_TAG        0c9fce2ffefecfdce794e1859584e25877b7b592
    SOURCE_DIR     ${CMAKE_CURRENT_SOURCE_DIR}/3rdparty/fmt
)
FetchContent_MakeAvailable(fmt)

FetchContent_Declare(cxxopts
    GIT_REPOSITORY https://github.com/jarro2783/cxxopts.git
    GIT_TAG        3bf268481da8208d171d8908e6491459de3651d7
    SOURCE_DIR     ${CMAKE_CURRENT_SOURCE_DIR}/3rdparty/cxxopts
)
FetchContent_MakeAvailable(cxxopts)

FetchContent_Declare(readerwriterqueue
    GIT_REPOSITORY https://github.com/xezon/readerwriterqueue
    GIT_TAG        master
    SOURCE_DIR     ${CMAKE_CURRENT_SOURCE_DIR}/3rdparty/readerwriterqueue
)
FetchContent_MakeAvailable(readerwriterqueue)

FetchContent_Declare(
    bs_thread_pool
    GIT_REPOSITORY https://github.com/bshoshany/thread-pool.git
    GIT_TAG        v4.1.0
    SOURCE_DIR     ${CMAKE_CURRENT_SOURCE_DIR}/3rdparty/BS_thread_pool
)
FetchContent_MakeAvailable(bs_thread_pool)

# TODO: Can we use FetchContent_MakeAvailable without getting the test suite for it?
FetchContent_Populate(span DOWNLOAD_EXTRACT_TIMESTAMP
    GIT_REPOSITORY https://github.com/xezon/span
    GIT_TAG        master
    SOURCE_DIR     ${CMAKE_CURRENT_SOURCE_DIR}/3rdparty/span)

set(GIT_PRE_CONFIGURE_FILE "gitinfo.cpp.in")
set(GIT_POST_CONFIGURE_FILE "${CMAKE_CURRENT_BINARY_DIR}/gitinfo.cpp")

include(GitWatcher)
include(imgui)
include(imguifiledialog)
if(WINDOWS)
include(FindDiaSDK)
endif()

add_executable(unassemblize)

# Common sources for all platforms
target_sources(unassemblize PRIVATE
    ${CMAKE_CURRENT_BINARY_DIR}/gitinfo.cpp
    gitinfo.h
    cmake/FindDiaSDK.cmake
    cmake/imgui.cmake
    cmake/imguifiledialog.cmake
    src/asmmatcher.cpp
    src/asmmatcher.h
    src/asmmatchertypes.cpp
    src/asmmatchertypes.h
    src/asmprinter.cpp
    src/asmprinter.h
    src/commontypes.h
    src/executable.cpp
    src/executable.h
    src/executabletypes.cpp
    src/executabletypes.h
    src/filecontentstorage.cpp
    src/filecontentstorage.h
    src/function.cpp
    src/function.h
    src/functiontypes.cpp
    src/functiontypes.h
    src/main.cpp
    src/options.cpp
    src/options.h
    src/pdbreader.cpp
    src/pdbreader.h
    src/pdbreadertypes.cpp
    src/pdbreadertypes.h
    src/runner.cpp
    src/runner.h
    src/runnerasync.cpp
    src/runnerasync.h
    src/runneroptions.h
    src/util.cpp
    src/util.h
    src/version.cpp
    src/version.h
    src/workqueue.cpp
    src/workqueue.h
    src/imguiclient/asyncworkstate.h
    src/imguiclient/imguiapp.cpp
    src/imguiclient/imguiapp.h
    src/imguiclient/imguiapptypes.h
    src/imguiclient/imguicore.h
    src/imguiclient/processedstate.cpp
    src/imguiclient/processedstate.h
    src/imguiclient/programcomparisondescriptor.cpp
    src/imguiclient/programcomparisondescriptor.h
    src/imguiclient/programfilecommon.h
    src/imguiclient/programfiledescriptor.cpp
    src/imguiclient/programfiledescriptor.h
    src/imguiclient/programfilerevisiondescriptor.cpp
    src/imguiclient/programfilerevisiondescriptor.h
    src/imguiclient/utility/imgui_misc.cpp
    src/imguiclient/utility/imgui_misc.h
    src/imguiclient/utility/imgui_scoped.h
    src/imguiclient/utility/imgui_text_filter.cpp
    src/imguiclient/utility/imgui_text_filter.h
    src/util/bitarray.h
    src/util/nocopy.h
)

# Platform-specific configurations
if(WINDOWS)
    target_sources(unassemblize PRIVATE
        src/imguiclient/imguiwin32.cpp
        src/imguiclient/imguiwin32.h
    )
    
    target_link_libraries(unassemblize PRIVATE
        d3d9.lib # TODO: figure out if any "FindDirectX" logic is needed here.
        imgui_win32
        ${DIASDK_LIBRARIES}
    )

    target_include_directories(unassemblize PRIVATE
        wincompat
        ${DIASDK_INCLUDE_DIRS}
    )
elseif(APPLE OR UNIX)
    target_sources(unassemblize PRIVATE
        src/imguiclient/imguiglfw.cpp
        src/imguiclient/imguiglfw.h
    )
    
    target_link_libraries(unassemblize PRIVATE
        imgui_unix
        glfw
        ${OPENGL_LIBRARIES}
    )
    
    if(APPLE)
        target_link_libraries(unassemblize PRIVATE
            "-framework OpenGL"
            "-framework Cocoa"
            "-framework IOKit"
            "-framework CoreVideo"
        )
    endif()
endif()

# Common libraries for all platforms
target_link_libraries(unassemblize PRIVATE
    ImGuiFileDialog
    Zydis
    LIEF::LIEF
    nlohmann_json
    fmt::fmt
    cxxopts::cxxopts
    readerwriterqueue
)

target_include_directories(unassemblize PRIVATE
    .
    src
    3rdparty/BS_thread_pool/include
    3rdparty/span/include
)

target_compile_definitions(unassemblize PRIVATE
    $<$<CONFIG:MinSizeRel,Release,RelWithDebInfo>:RELEASE=1> # Can we do this nicer?
)<|MERGE_RESOLUTION|>--- conflicted
+++ resolved
@@ -15,7 +15,6 @@
     cmake_policy(SET CMP0091 NEW)
 endif()
 
-<<<<<<< HEAD
 # Enable JSON compilation database generation
 set(CMAKE_EXPORT_COMPILE_COMMANDS ON)
 
@@ -29,9 +28,7 @@
     )
 endif()
 
-=======
 # Platform detection
->>>>>>> fa7d9125
 if(WIN32 OR "${CMAKE_SYSTEM}" MATCHES "Windows")
     set(WINDOWS TRUE)
 endif()
